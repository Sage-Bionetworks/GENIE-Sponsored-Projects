--- conflicted
+++ resolved
@@ -1072,20 +1072,11 @@
         del final_survivaldf["CANCER_INDEX"]
         # remove a row if patient ID is duplicated and PFS_I_ADV_STATUS is null or empty
         # tested on current survival data file and produces unique patient list
-<<<<<<< HEAD
         if 'PFS_I_ADV_STATUS' in final_survivaldf.columns: 
             pfs_not_null_idx = ~final_survivaldf['PFS_I_ADV_STATUS'].isnull()
             pfs_not_blank_idx = final_survivaldf['PFS_I_ADV_STATUS'] != ""
             nondup_patients_idx = ~final_survivaldf['PATIENT_ID'].duplicated(keep=False)
             final_survivaldf = final_survivaldf[(pfs_not_null_idx & pfs_not_blank_idx) | (nondup_patients_idx)]
-=======
-        pfs_not_null_idx = ~final_survivaldf["PFS_I_ADV_STATUS"].isnull()
-        pfs_not_blank_idx = final_survivaldf["PFS_I_ADV_STATUS"] != ""
-        nondup_patients_idx = ~final_survivaldf["PATIENT_ID"].duplicated(keep=False)
-        final_survivaldf = final_survivaldf[
-            (pfs_not_null_idx & pfs_not_blank_idx) | (nondup_patients_idx)
-        ]
->>>>>>> 9265a059
         print("PATIENT")
         # Patient and sample files
         patient_infodf = infodf[infodf["sampleType"] == "PATIENT"]
