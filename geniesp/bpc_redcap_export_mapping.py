--- conflicted
+++ resolved
@@ -284,7 +284,12 @@
     return abbr
 
 
-<<<<<<< HEAD
+def get_git_sha() -> str:
+    """get git sha digest"""
+    text = subprocess.run(["git", "rev-parse", "HEAD"], capture_output=True, text=True)
+    return text.stdout.rstrip("\n")
+
+
 def create_regimens(syn: Synapse, regimen_infodf: pd.DataFrame, mapping: dict, top_x_regimens: int=5, cohort: str="NSCLC") -> dict:
     """Create regimens to merge into the patient file.
 
@@ -295,16 +300,6 @@
                 corresponding NCIT drug code
         top_x_regimens (int, optional): number of regimens to catalog. Defaults to 5.
         cohort (str, optional): cohort label. Defaults to "NSCLC".
-=======
-def get_git_sha() -> str:
-    """get git sha digest"""
-    text = subprocess.run(["git", "rev-parse", "HEAD"], capture_output=True, text=True)
-    return text.stdout.rstrip("\n")
-
-
-def create_regimens(syn, regimen_infodf, mapping, top_x_regimens=5, cohort="NSCLC"):
-    """Create regimens to merge into the patient file
->>>>>>> 94d14ad7
 
     Returns:
         dict: dictionary with three keys ('df', 'used', 'info')
@@ -379,21 +374,15 @@
     _SPONSORED_PROJECT = ""
     # Redcap codes to cbioportal mapping synid and form key is in
     _REDCAP_TO_CBIOMAPPING_SYNID = "syn25712693.38"
-    # Mapping from Synapse Table to derived variables
-<<<<<<< HEAD
-    _DATA_TABLE_IDS = None
-    # main GENIE release folder (8.1-public)
-    _MG_RELEASE_SYNID = "syn22228642"
     # Run `git rev-parse HEAD` in Genie_processing directory to obtain shadigest
     _GITHUB_REPO = None
-=======
+    # Mapping from Synapse Table to derived variables
     # TODO: Make versioned
     _DATA_TABLE_IDS = "syn22296821"
     # Storage of not found samples
     _SP_REDCAP_EXPORTS_SYNID = "syn21446571"
     # main GENIE release folder (12.0-public)
     _MG_RELEASE_SYNID = "syn32309524"
->>>>>>> 94d14ad7
     # PRISSMM documentation table
     _PRISSMM_SYNID = "syn22684834"
     # REDCap global response set
@@ -440,21 +429,16 @@
         self.genie_clinicaldf = self.get_main_genie_clinicaldf()
         self._GITHUB_REPO = f"https://github.com/Sage-Bionetworks/GENIE-Sponsored-Projects/tree/{get_git_sha()}"
 
-<<<<<<< HEAD
 
     def get_main_genie_clinicaldf(self) -> pd.DataFrame:
-        """Get main GENIE clinical dataframe and perform retractions.
-
-        Returns:
-            pd.DataFrame: main GENIE information for sponsored project samples
-=======
-    def get_main_genie_clinicaldf(self) -> dict:
         """Get main GENIE clinical samples and perform retraction
         against BPC sample and patient database. It's important that I use the
         sample database, because if a sample from a patient with multiple samples
         is retracted from the main GENIE clinical samples, the patient
         will still exist. (Jira: GEN-260)
->>>>>>> 94d14ad7
+
+        Returns:
+            pd.DataFrame: main GENIE information for sponsored project samples
         """
         
         genie_clinicaldb = self.syn.tableQuery(
@@ -816,26 +800,13 @@
             ent = File(filepath, parent=self._SP_SYN_ID)
             self.syn.store(ent, executed=self._GITHUB_REPO, used=used_entities)
 
-<<<<<<< HEAD
-    def create_fixed_timeline_files(self, timeline_infodf: pd.DataFrame, timeline_type: str,  filter_start: bool=True) -> dict:
+    def create_fixed_timeline_files(self, timeline_infodf: pd.DataFrame, timeline_type: str, filter_start: bool=True) -> dict:
         """Create timeline files straight from derived variables.
 
         Args:
             timeline_infodf (pd.DataFrame): cBio mapping information relevant to the timeline
             timeline_type (str): timeline label
             filter_start (bool, optional): whether to filter out rows with null START_DATEs. Defaults to True.
-=======
-    def create_fixed_timeline_files(
-        self, timeline_infodf, timeline_type, filter_start=True
-    ):
-        """Create timeline files straight from derived variables
-
-        Args:
-            timeline_infodf: Timeline column mapping dataframe
-            timeline_type: Type of timeline
-            filter_start: if True, remove rows with null START_DATE;
-                            otherwise, retain
->>>>>>> 94d14ad7
 
         Returns:
             dict: 'df' mapped dataframe, 'used' list of entities
@@ -868,11 +839,7 @@
         cols_to_order = ["PATIENT_ID", "START_DATE", "STOP_DATE", "EVENT_TYPE"]
         cols_to_order.extend(timelinedf.columns.drop(cols_to_order).tolist())
         timelinedf = self.filter_df(timelinedf)
-<<<<<<< HEAD
         # Remove all null START_DATE rows if requested
-=======
-        # Remove all null START_DATEs or replace with zero
->>>>>>> 94d14ad7
         if filter_start:
             timelinedf = timelinedf[~timelinedf["START_DATE"].isnull()]
         return {
@@ -1007,19 +974,6 @@
         self.write_and_storedf(segdf, seg_path, used_entities=[seg_synid])
         return seg_path
 
-    def create_and_write_gene_panels(self, keep_seq_assay_ids: list) -> List:
-        """Create gene panels.
-
-        Args:
-            keep_seq_assay_ids (list): list of sequence assay IDs
-
-<<<<<<< HEAD
-        Returns:
-            List: file paths of written data
-        """
-       
-        gene_panel_paths = []
-=======
     def create_sv(self, keep_samples):
         """Create sv file
 
@@ -1040,9 +994,17 @@
             sv_path = os.path.join(self._SPONSORED_PROJECT, "data_sv.txt")
             self.write_and_storedf(svdf, sv_path, used_entities=[sv_synid])
 
-    def create_gene_panels(self, keep_seq_assay_ids):
-        """Create gene panels"""
->>>>>>> 94d14ad7
+    def create_and_write_gene_panels(self, keep_seq_assay_ids: list) -> List:
+        """Create gene panels.
+
+        Args:
+            keep_seq_assay_ids (list): list of sequence assay IDs
+
+        Returns:
+            List: file paths of written data
+        """
+       
+        gene_panel_paths = []
         file_name = "genomic_information.txt"
         genomic_info_synid = self.get_mg_synid(self._MG_RELEASE_SYNID, file_name)
         genomic_info_ent = self.syn.get(genomic_info_synid)
@@ -1080,7 +1042,6 @@
                 )
         return gene_panel_paths
 
-    
     def create_release_folders(cohort: str) -> None:
         """Create local folders for release folders.
 
@@ -1095,7 +1056,6 @@
                 if each_file != "case_lists":
                     os.remove(os.path.join(cohort, each_file))
     
-
     def get_bpc_to_cbio_mapping_df(syn: Synapse, cohort: str, synid_table_cbio: str) -> pd.DataFrame:
         """Extract relevant portions of the mapping table for the sponsored project
         variables and cBioPortal variable mappings and return as a data frame.
@@ -1194,9 +1154,8 @@
 
         return rad_df
 
-<<<<<<< HEAD
-
-    def get_timeline_dx(self, df_map: pd.DataFrame, df_file: pd.DataFrame) -> pd.DataFrame:
+
+    def get_timeline_dx(self, df_map: pd.DataFrame, df_file: pd.DataFrame) -> dict:
         """Get TIMELINE-DX file data.
 
         Args:
@@ -1208,23 +1167,19 @@
         """ 
         timeline_infodf = df_map["sampleType"].isin(["TIMELINE-DX"]).merge(df_file, on="dataset", how="left")
         cancerdx_data = self.create_fixed_timeline_files(timeline_infodf, "TIMELINE-DX", filter_start=False)
-=======
         # Create static timeline files
         # Cancer dx
         print("DX")
         cancerdx_data = self.create_fixed_timeline_files(
             timeline_infodf, "TIMELINE-DX", filter_start=False
         )
->>>>>>> 94d14ad7
         cancerdx_data["df"] = fill_cancer_dx_start_date(cancerdx_data["df"])
         cancerdx_data["df"] = cancerdx_data["df"][
             ~cancerdx_data["df"]["START_DATE"].isnull()
         ]
-
         return cancerdx_data
     
-
-    def get_timeline_pathology(self, df_map: pd.DataFrame, df_file: pd.DataFrame) -> pd.DataFrame: 
+    def get_timeline_pathology(self, df_map: pd.DataFrame, df_file: pd.DataFrame) -> dict: 
         """Get TIMELINE-PATHOLOGY file data.
 
         Args:
@@ -1241,7 +1196,7 @@
         return pathology_data
     
     
-    def get_timeline_sample(self, df_map: pd.DataFrame, df_file: pd.DataFrame) -> pd.DataFrame: 
+    def get_timeline_sample(self, df_map: pd.DataFrame, df_file: pd.DataFrame) -> dict: 
         """Get TIMELINE-SAMPLE file data.
 
         Args:
@@ -1255,8 +1210,6 @@
         acquisition_data = self.create_fixed_timeline_files(
             timeline_infodf, "TIMELINE-SAMPLE"
         )
-<<<<<<< HEAD
-=======
 
         acquisition_path = os.path.join(
             self._SPONSORED_PROJECT, "data_timeline_sample_acquisition.txt"
@@ -1268,7 +1221,6 @@
 
         # TODO: Can add getting of samples with NULL start dates in
         # self.create_fixed_timeline_files
->>>>>>> 94d14ad7
         null_dates_idx = acquisition_data["df"]["START_DATE"].isnull()
         if null_dates_idx.any():
             logging.warning(
@@ -1276,17 +1228,29 @@
                     ", ".join(acquisition_data["df"]["SAMPLE_ID"][null_dates_idx])
                 )
             )
-<<<<<<< HEAD
             acquisition_data["df"] = acquisition_data["df"][~null_dates_idx]
         return acquisition_data
     
-    
     def get_timeline_medonc(self, df_map: pd.DataFrame, df_file: pd.DataFrame) -> pd.DataFrame: 
         """Get TIMELINE-MEDONC file data.
 
         Args:
             df_map (pd.DataFrame): variable to cBioPortal mapping info
             df_file (pd.DataFrame): data file to Synapse ID mapping 
+        self.write_and_storedf(
+            acquisition_data["df"][~null_dates_idx],
+            acquisition_path,
+            used_entities=acquisition_data["used"],
+        )
+        # Medonc
+        print("MEDONC")
+        medonc_data = self.create_fixed_timeline_files(
+            timeline_infodf, "TIMELINE-MEDONC"
+        )
+        medonc_path = os.path.join(self._SPONSORED_PROJECT, "data_timeline_medonc.txt")
+        self.write_and_storedf(
+            medonc_data["df"], medonc_path, used_entities=medonc_data["used"]
+        )
 
         Returns:
             pd.DataFrame: TIMELINE-MEDONC data
@@ -1295,21 +1259,6 @@
         df_timeline = df_map[idx_timeline].merge(df_file, on="dataset", how="left")
         dict_medonc = self.create_fixed_timeline_files(
             df_timeline, "TIMELINE-MEDONC"
-=======
-        self.write_and_storedf(
-            acquisition_data["df"][~null_dates_idx],
-            acquisition_path,
-            used_entities=acquisition_data["used"],
-        )
-        # Medonc
-        print("MEDONC")
-        medonc_data = self.create_fixed_timeline_files(
-            timeline_infodf, "TIMELINE-MEDONC"
-        )
-        medonc_path = os.path.join(self._SPONSORED_PROJECT, "data_timeline_medonc.txt")
-        self.write_and_storedf(
-            medonc_data["df"], medonc_path, used_entities=medonc_data["used"]
->>>>>>> 94d14ad7
         )
         return dict_medonc
     
@@ -1331,8 +1280,6 @@
         )
         return dict_data
 
-<<<<<<< HEAD
-
     def get_timeline_sequence(self, df_map: pd.DataFrame, df_file: pd.DataFrame) -> pd.DataFrame:
         """Get TIMELINE-SEQUENCE file data.
 
@@ -1345,49 +1292,18 @@
         """ 
         idx_timeline = df_map["sampleType"].isin(["TIMELINE-SEQUENCE"])
         df_timeline = df_map[idx_timeline].merge(df_file, on="dataset", how="left")
-        dict_data = self.create_fixed_timeline_files(
-            df_timeline, "TIMELINE-SEQUENCE"
-        )
-        return dict_data
-
-    
-    def get_timeline_lab(self, df_map: pd.DataFrame, df_file: pd.DataFrame) -> pd.DataFrame: 
-        """Get TIMELINE-LAB file data.
-
-        Args:
-            df_map (pd.DataFrame): variable to cBioPortal mapping info
-            df_file (pd.DataFrame): data file to Synapse ID mapping 
-
-        Returns:
-            pd.DataFrame: TIMELINE-LAB data
-        """
-        idx_timeline = df_map["sampleType"].isin(["TIMELINE-LAB"])
-        df_timeline = df_map[idx_timeline].merge(df_file, on="dataset", how="left")
-        dict_data = self.create_fixed_timeline_files(
-            df_timeline, "TIMELINE-LAB"
-        )
-        return dict_data
-    
-    
-    def get_survival(self, df_map: pd.DataFrame, df_file: pd.DataFrame) -> pd.DataFrame: 
-        """Get SURVIVAL file data.
-
-        Args:
-            df_map (pd.DataFrame): variable to cBioPortal mapping info
-            df_file (pd.DataFrame): data file to Synapse ID mapping 
-
-        Returns:
-            pd.DataFrame: SURVIVAL data
-        """
-=======
+        # dict_data = self.create_fixed_timeline_files(
+        #     df_timeline, "TIMELINE-SEQUENCE"
+        # )
+
         # Sequencing
-        print("SEQUENCE")
+        # print("SEQUENCE")
         # GEN-94: Add these cancer level dataset fields to get the
         # index cancer dob_ca_dx_days value to calculate START_DATE
         # and dob_cpt_report_days value
-        timeline_infodf = pd.concat(
+        df_timeline = pd.concat(
             [
-                timeline_infodf,
+                df_timeline,
                 pd.DataFrame([
                     {
                         "code": "redcap_ca_index",
@@ -1415,7 +1331,7 @@
             ]
         )
         sequence_data = self.create_fixed_timeline_files(
-            timeline_infodf, "TIMELINE-SEQUENCE"
+            df_timeline, "TIMELINE-SEQUENCE"
         )
         # HACK: Manually calculate the START_DATE based on criteria defined
         # in GEN-94
@@ -1435,23 +1351,43 @@
         seq_df = seq_df[cols_to_order]
         seq_df.drop_duplicates(inplace=True)
 
-        sequence_path = os.path.join(
-            self._SPONSORED_PROJECT, "data_timeline_sequencing.txt"
-        )
-        self.write_and_storedf(
-            seq_df, sequence_path, used_entities=sequence_data["used"]
-        )
-        if self._SPONSORED_PROJECT not in ["NSCLC", "BLADDER"]:
-            # Lab test
-            print("LABTEST")
-            lab_data = self.create_fixed_timeline_files(timeline_infodf, "TIMELINE-LAB")
-            lab_path = os.path.join(
-                self._SPONSORED_PROJECT, "data_timeline_labtest.txt"
-            )
-            self.write_and_storedf(
-                lab_data["df"], lab_path, used_entities=sequence_data["used"]
-            )
->>>>>>> 94d14ad7
+        # sequence_path = os.path.join(
+        #     self._SPONSORED_PROJECT, "data_timeline_sequencing.txt"
+        # )
+        # self.write_and_storedf(
+        #     seq_df, sequence_path, used_entities=sequence_data["used"]
+        # )
+
+        return sequence_data
+
+    
+    def get_timeline_lab(self, df_map: pd.DataFrame, df_file: pd.DataFrame) -> pd.DataFrame: 
+        """Get TIMELINE-LAB file data.
+
+        Args:
+            df_map (pd.DataFrame): variable to cBioPortal mapping info
+            df_file (pd.DataFrame): data file to Synapse ID mapping 
+
+        Returns:
+            pd.DataFrame: TIMELINE-LAB data
+        """
+        idx_timeline = df_map["sampleType"].isin(["TIMELINE-LAB"])
+        df_timeline = df_map[idx_timeline].merge(df_file, on="dataset", how="left")
+        dict_data = self.create_fixed_timeline_files(
+            df_timeline, "TIMELINE-LAB"
+        )
+        return dict_data
+    
+    def get_survival(self, df_map: pd.DataFrame, df_file: pd.DataFrame) -> pd.DataFrame: 
+        """Get SURVIVAL file data.
+
+        Args:
+            df_map (pd.DataFrame): variable to cBioPortal mapping info
+            df_file (pd.DataFrame): data file to Synapse ID mapping 
+
+        Returns:
+            pd.DataFrame: SURVIVAL data
+        """
 
         idx_survival = df_map["sampleType"].isin(
             ["SURVIVAL"]
@@ -1497,7 +1433,6 @@
             ]
 
 
-<<<<<<< HEAD
         # Patient and Sample mapping values
         patient_sample_idx = df_map["sampleType"].isin(
             ["PATIENT", "SAMPLE", "SURVIVAL"]
@@ -1506,7 +1441,17 @@
             df_file, on="dataset", how="left"
         )
         infodf.index = infodf["code"]
-=======
+
+        # Regimen mapping values
+        regimen_idx = df_map["sampleType"].isin(["REGIMEN"])
+        regimen_infodf = df_map[regimen_idx].merge(
+            df_file, on="dataset", how="left"
+        )
+        regimen_infodf.index = regimen_infodf["code"]
+
+        # Only patients and samples that exist in the
+        # sponsored project uploads are going to be pulled into the SP project
+
         # to_keep_patient_idx = final_patientdf["PATIENT_ID"].isin(
         #     self.genie_clinicaldf["PATIENT_ID"]
         # )
@@ -1553,15 +1498,12 @@
                 .map(laterality_mapping)
             )
             subset_patientdf["NAACCR_LATERALITY_CD"] = remapped_values
->>>>>>> 94d14ad7
-
-        # Regimen mapping values
-        regimen_idx = df_map["sampleType"].isin(["REGIMEN"])
-        regimen_infodf = df_map[regimen_idx].merge(
-            df_file, on="dataset", how="left"
-        )
-        regimen_infodf.index = regimen_infodf["code"]
-
+
+        # Write patient file out
+        patient_path = self.write_clinical_file(
+            subset_patientdf[cols_to_order], infodf, "patient"
+        )
+        # Create regimens data for patient file
         drug_mapping = get_drug_mapping(
             syn=self.syn,
             cohort=self._SPONSORED_PROJECT,
@@ -1637,7 +1579,6 @@
         remap_os_values = {col: {0: "0:LIVING", 1: "1:DECEASED"} for col in os_pfs_cols}
         df_survival_treatment.replace(remap_os_values, inplace=True)
         cols_to_order = ["PATIENT_ID"]
-<<<<<<< HEAD
         cols_to_order.extend(df_survival_treatment.columns.drop(cols_to_order).tolist())
         return(df_survival_treatment[cols_to_order])
    
@@ -1692,20 +1633,6 @@
         )
         df_info_patient = df_map[idx_patient].merge(
             df_file, on="dataset", how="left"
-=======
-        cols_to_order.extend(survival_treatmentdf.columns.drop(cols_to_order).tolist())
-        # Retract patients from survival treatment file
-        survival_treatmentdf = survival_treatmentdf[
-            survival_treatmentdf["PATIENT_ID"].isin(self.genie_clinicaldf["PATIENT_ID"])
-        ]
-        # Order is maintained in the derived variables file so just drop
-        # Duplicates
-        # survival_treatmentdf.drop_duplicates("PATIENT_ID", inplace=True)
-        surv_treatment_path = self.write_clinical_file(
-            survival_treatmentdf[cols_to_order],
-            survival_info,
-            "supp_survival_treatment",
->>>>>>> 94d14ad7
         )
         df_info_patient.index = df_info_patient["code"]
         df_info_patient = pd.concat(
@@ -1726,6 +1653,18 @@
         
         dict_patient = get_file_data(
             self.syn, df_info_patient, "PATIENT", cohort=self._SPONSORED_PROJECT
+        cols_to_order.extend(survival_treatmentdf.columns.drop(cols_to_order).tolist())
+        # Retract patients from survival treatment file
+        survival_treatmentdf = survival_treatmentdf[
+            survival_treatmentdf["PATIENT_ID"].isin(self.genie_clinicaldf["PATIENT_ID"])
+        ]
+        # Order is maintained in the derived variables file so just drop
+        # Duplicates
+        # survival_treatmentdf.drop_duplicates("PATIENT_ID", inplace=True)
+        surv_treatment_path = self.write_clinical_file(
+            survival_treatmentdf[cols_to_order],
+            survival_info,
+            "supp_survival_treatment",
         )
 
         df_patient = dict_patient["df"]
@@ -1791,19 +1730,12 @@
         ]
         for col in days_to_years_col:
             # not all columns could exist, so check if column exists
-<<<<<<< HEAD
             if col in df_sample_subset:
                 years = df_sample_subset[col].apply(change_days_to_years)
                 df_sample_subset[col] = years
-
-=======
-            if col in subset_sampledf:
-                years = subset_sampledf[col].apply(change_days_to_years)
-                subset_sampledf[col] = years
-        subset_sampledf["AGE_AT_SEQUENCING"] = subset_sampledf[
+        df_sample_subset["AGE_AT_SEQUENCING"] = df_sample_subset[
             "AGE_AT_SEQUENCING"
         ].apply(math.floor)
->>>>>>> 94d14ad7
         # Remove SAMPLE_TYPE and CPT_SEQ_DATE because the values are incorrect
         del df_sample_subset["CPT_SEQ_DATE"]
         # Obtain this information from the main GENIE cohort
@@ -1812,21 +1744,18 @@
             on="SAMPLE_ID",
             how="left",
         )
-<<<<<<< HEAD
         df_sample_subset.rename(columns={"SEQ_YEAR": "CPT_SEQ_DATE"}, inplace=True)
         df_sample_subset.sort_values("PDL1_POSITIVE_ANY", ascending=False, inplace=True)
         df_sample_subset.drop_duplicates("SAMPLE_ID", inplace=True)
        
         return df_sample_subset
-    
-    
+
     def create_and_write_case_lists(self, used: list) -> None:
         """Create, write, and, if applicable, store case list files.
 
         Args:
             used (list): Synapse IDs used to construct the case file data.
         """
-=======
         subset_sampledf.rename(columns={"SEQ_YEAR": "CPT_SEQ_DATE"}, inplace=True)
         # Remove duplicated samples due to PDL1
         # Keep only one sample in this priority
@@ -1943,7 +1872,6 @@
         self.create_seg(subset_sampledf["SAMPLE_ID"])
 
         self.create_sv(subset_sampledf["SAMPLE_ID"])
->>>>>>> 94d14ad7
         # Create case lists
         case_list_path = os.path.join(self._SPONSORED_PROJECT, "case_lists")
 
@@ -1976,7 +1904,6 @@
                     used=used,
                     executed=self._GITHUB_REPO,
                 )
-    
     
     def run(self):
         """Runs the redcap export to export all files"""
